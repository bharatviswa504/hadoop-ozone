--- conflicted
+++ resolved
@@ -2902,14 +2902,14 @@
     </description>
   </property>
 
-<<<<<<< HEAD
-
   <property>
     <name>ozone.scm.event.ContainerReport.thread.pool.size</name>
     <value>10</value>
     <tag>OZONE, SCM</tag>
     <description>Thread pool size configured to process container reports.
-=======
+    </description>
+  </property>  
+
   <property>
     <name>ozone.scm.datanode.ratis.volume.free-space.min</name>
     <value>1GB</value>
@@ -2918,7 +2918,6 @@
       volume on a datanode to hold a new pipeline.
       Datanodes with all its ratis volumes with space under this value
       will not be allocated a pipeline or container replica.
->>>>>>> 93fb7145
     </description>
   </property>
 </configuration>