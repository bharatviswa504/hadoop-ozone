--- conflicted
+++ resolved
@@ -65,24 +65,15 @@
 import org.apache.hadoop.hdds.protocol.proto.StorageContainerLocationProtocolProtos.StartReplicationManagerResponseProto;
 import org.apache.hadoop.hdds.protocol.proto.StorageContainerLocationProtocolProtos.StopReplicationManagerRequestProto;
 import org.apache.hadoop.hdds.protocol.proto.StorageContainerLocationProtocolProtos.StopReplicationManagerResponseProto;
-<<<<<<< HEAD
-import org.apache.hadoop.hdds.protocol.proto.
-    StorageContainerLocationProtocolProtos.DecommissionNodesRequestProto;
-import org.apache.hadoop.hdds.protocol.proto.
-    StorageContainerLocationProtocolProtos.DecommissionNodesResponseProto;
-import org.apache.hadoop.hdds.protocol.proto.
-    StorageContainerLocationProtocolProtos.RecommissionNodesRequestProto;
-import org.apache.hadoop.hdds.protocol.proto.
-    StorageContainerLocationProtocolProtos.RecommissionNodesResponseProto;
-import org.apache.hadoop.hdds.protocol.proto.
-    StorageContainerLocationProtocolProtos.StartMaintenanceNodesRequestProto;
-import org.apache.hadoop.hdds.protocol.proto.
-    StorageContainerLocationProtocolProtos.StartMaintenanceNodesResponseProto;
-=======
+import org.apache.hadoop.hdds.protocol.proto.StorageContainerLocationProtocolProtos.DecommissionNodesRequestProto;
+import org.apache.hadoop.hdds.protocol.proto.StorageContainerLocationProtocolProtos.DecommissionNodesResponseProto;
+import org.apache.hadoop.hdds.protocol.proto.StorageContainerLocationProtocolProtos.RecommissionNodesRequestProto;
+import org.apache.hadoop.hdds.protocol.proto.StorageContainerLocationProtocolProtos.RecommissionNodesResponseProto;
+import org.apache.hadoop.hdds.protocol.proto.StorageContainerLocationProtocolProtos.StartMaintenanceNodesRequestProto;
+import org.apache.hadoop.hdds.protocol.proto.StorageContainerLocationProtocolProtos.StartMaintenanceNodesResponseProto;
 import org.apache.hadoop.hdds.protocol.proto.StorageContainerLocationProtocolProtos.GetSafeModeRuleStatusesRequestProto;
 import org.apache.hadoop.hdds.protocol.proto.StorageContainerLocationProtocolProtos.GetSafeModeRuleStatusesResponseProto;
 import org.apache.hadoop.hdds.protocol.proto.StorageContainerLocationProtocolProtos.SafeModeRuleStatusProto;
->>>>>>> 6267a39d
 import org.apache.hadoop.hdds.scm.ScmInfo;
 import org.apache.hadoop.hdds.scm.container.ContainerInfo;
 import org.apache.hadoop.hdds.scm.container.common.helpers.ContainerWithPipeline;
@@ -280,34 +271,32 @@
             .setGetPipelineResponse(getPipeline(
                 request.getGetPipelineRequest()))
             .build();
-<<<<<<< HEAD
-      case DecommissionNodes:
-        return ScmContainerLocationResponse.newBuilder()
-            .setCmdType(request.getCmdType())
-            .setStatus(Status.OK)
-            .setDecommissionNodesResponse(decommissionNodes(
-                request.getDecommissionNodesRequest()))
-            .build();
-      case RecommissionNodes:
-        return ScmContainerLocationResponse.newBuilder()
-            .setCmdType(request.getCmdType())
-            .setStatus(Status.OK)
-            .setRecommissionNodesResponse(recommissionNodes(
-                request.getRecommissionNodesRequest()))
-            .build();
-      case StartMaintenanceNodes:
-        return ScmContainerLocationResponse.newBuilder()
-            .setCmdType(request.getCmdType())
-            .setStatus(Status.OK)
-            .setStartMaintenanceNodesResponse(startMaintenanceNodes(
-                request.getStartMaintenanceNodesRequest()))
-=======
       case GetSafeModeRuleStatuses:
         return ScmContainerLocationResponse.newBuilder()
             .setCmdType(request.getCmdType()).setStatus(Status.OK)
             .setGetSafeModeRuleStatusesResponse(getSafeModeRuleStatues(
                 request.getGetSafeModeRuleStatusesRequest()))
->>>>>>> 6267a39d
+            .build();
+        case DecommissionNodes:
+          return ScmContainerLocationResponse.newBuilder()
+              .setCmdType(request.getCmdType())
+              .setStatus(Status.OK)
+              .setDecommissionNodesResponse(decommissionNodes(
+                  request.getDecommissionNodesRequest()))
+              .build();
+        case RecommissionNodes:
+          return ScmContainerLocationResponse.newBuilder()
+              .setCmdType(request.getCmdType())
+              .setStatus(Status.OK)
+              .setRecommissionNodesResponse(recommissionNodes(
+                  request.getRecommissionNodesRequest()))
+              .build();
+        case StartMaintenanceNodes:
+          return ScmContainerLocationResponse.newBuilder()
+              .setCmdType(request.getCmdType())
+              .setStatus(Status.OK)
+              .setStartMaintenanceNodesResponse(startMaintenanceNodes(
+                  request.getStartMaintenanceNodesRequest()))
             .build();
       default:
         throw new IllegalArgumentException(
